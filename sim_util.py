--- conflicted
+++ resolved
@@ -6,14 +6,8 @@
 from skimage.io import imread_collection
 from skimage.io import imsave
 import biobeam
-<<<<<<< HEAD
 from scipy import ndimage as ndi
-from run_sim import dn_from_signal
-from run_sim import simple_downsample
-from run_sim import RI_DEFAULT, RI_DELTA_RANGE
-
-=======
->>>>>>> 2544bceb
+
 
 # defaults
 CONV_PADDING = 16
